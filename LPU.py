#!/usr/bin/env python

"""
Local Processing Unit (LPU) draft implementation.
"""
import pdb
import collections
import numbers

import pycuda.gpuarray as garray
from pycuda.tools import dtype_to_ctype
import pycuda.driver as cuda
from pycuda.compiler import SourceModule
import pycuda.elementwise as elementwise

import numpy as np
import networkx as nx

# Work around bug in networkx < 1.9 that causes networkx to choke on GEXF
# files with boolean attributes that contain the strings 'True' or 'False'
# (bug already observed in https://github.com/networkx/networkx/pull/971)
nx.readwrite.gexf.GEXF.convert_bool['false'] = False
nx.readwrite.gexf.GEXF.convert_bool['False'] = False
nx.readwrite.gexf.GEXF.convert_bool['true'] = True
nx.readwrite.gexf.GEXF.convert_bool['True'] = True

from neurokernel.mixins import LoggerMixin
from neurokernel.core_gpu import Module, CTRL_TAG, GPOT_TAG, SPIKE_TAG

from types import *
from collections import Counter

from utils.simpleio import *
import utils.parray as parray
from neurons import *
from synapses import *

PORT_IN_GPOT = 'port_in_gpot'
PORT_IN_SPK = 'port_in_spk'

class LPU(Module):
    """
    Local Processing Unit (LPU).
    TODO (this documentation refers to a previous version)

    Parameters
    ----------
    dt : double
        Time step (s).
    n_dict_list : list of dict
        List of dictionaries describing the neurons in this LPU; each dictionary
        corresponds to a single neuron model.
    s_dict_list : list of dict
        List of dictionaries describing the synapses in this LPU; each
        dictionary corresponds to a single synapse model.
    input_file : str
        Name of input file
    output_file : str
        Name of output files
    port_data : int
        Port to use when communicating with broker.
    port_ctrl : int
        Port used by broker to control module.
    device : int
        GPU device number.
    id : str
        Name of the LPU
    debug : boolean
        Passed to all the neuron and synapse objects instantiated by this LPU
        for debugging purposes. False by default.
    cuda_verbose : boolean
        If True, compile kernels with option '--ptxas-options=-v'.
    """

    @staticmethod
    def graph_to_dicts(graph):
        """
        Convert graph of LPU neuron/synapse data to Python data structures.

        Parameters
        ----------
        graph : networkx.MultiDiGraph
            NetworkX graph containing LPU data.

        Returns
        -------
        n_dict : dict of dict of list
            Each key of `n_dict` is the name of a neuron model; the values
            are dicts that map each attribute name to a list that contains the
            attribute values for each neuron class.
        s_dict : dict of dict of list
            Each key of `s_dict` is the name of a synapse model; the values are
            dicts that map each attribute name to a list that contains the
            attribute values for each each neuron.

        Example
        -------
        >>> n_dict = {'LeakyIAF': {'Vr': [0.5, 0.6], 'Vt': [0.3, 0.2]},
                      'MorrisLecar': {'V1': [0.15, 0.16], 'Vt': [0.13, 0.27]}}

        Notes
        -----
        All neurons must have the following attributes; any additional
        attributes for a specific neuron model must be provided
        for all neurons of that model type:

        1. spiking - True if the neuron emits spikes, False if it emits graded
           potentials.
        2. model - model identifier string, e.g., 'LeakyIAF', 'MorrisLecar'
        3. public - True if the neuron emits output exposed to other LPUS.
        4. extern - True if the neuron can receive external input from a file.

        All synapses must have the following attributes:

        1. class - int indicating connection class of synapse; it may assume the
           following values:

            0. spike to spike synapse
            1. spike to graded potential synapse
            2. graded potential to spike synapse
            3. graded potential to graded potential synapse
        2. model - model identifier string, e.g., 'AlphaSynapse'
        3. conductance - True if the synapse emits conductance values, False if
           it emits current values.
        4. reverse - If the `conductance` attribute is True, this attribute
           should be set to the reverse potential.

        TODO
        ----
        Input data should be validated.
        """

        # parse neuron data
        n_dict = {}
        neurons = [x for x in graph.node.items() if 'synapse' not in x[0]]
        # sort based on id (id is first converted to an integer)
        # this is done so that consecutive neurons of the same type
        # in the constructed LPU is the same in neurokernel
        neurons.sort(cmp=neuron_cmp)
        for id, neu in neurons:
            model = neu['model']
            # if an input_port, make sure selector is specified
            if model == PORT_IN_GPOT or model == PORT_IN_SPK:
                assert('selector' in neu.keys())
                if model == PORT_IN_GPOT:
                    neu['spiking'] = False
                    neu['public'] = False
                else:
                    neu['spiking'] = True
                    neu['public'] = False
            # if an output_port, make sure selector is specified
            if 'public' in neu.keys():
                if neu['public']:
                    assert('selector' in neu.keys())
            else:
                neu['public'] = False
            if 'selector' not in neu.keys():
                neu['selector'] = ''
            # if the neuron model does not appear before, add it into n_dict
            if model not in n_dict:
                n_dict[model] = {k:[] for k in neu.keys() + ['id']}

            # neurons of the same model should have the same attributes
            assert(set(n_dict[model].keys()) == set(neu.keys() + ['id']))
            # add neuron data into the subdictionary of n_dict
            for key in neu.iterkeys():
                n_dict[model][key].append( neu[key] )
            n_dict[model]['id'].append( int(id) )
        # remove duplicate model information
        for val in n_dict.itervalues(): val.pop('model')
        if not n_dict: n_dict = None

        # parse synapse data
        synapses = graph.edges(data=True)
        s_dict = {}
        synapses.sort(cmp=synapse_cmp)
        for syn in synapses:
            # syn[0/1]: pre-/post-neu id; syn[2]: dict of synaptic data
            model = syn[2]['model']
            syn[2]['id'] = int( syn[2]['id'] )
            # if the synapse model does not appear before, add it into s_dict
            if model not in s_dict:
                s_dict[model] = {k:[] for k in syn[2].keys() + ['pre', 'post']}

            # synapses of the same model should have the same attributes
            assert(set(s_dict[model].keys()) == set(syn[2].keys() + ['pre', 'post']))
            # add synaptic data into the subdictionary of s_dict
            for key in syn[2].iterkeys():
                s_dict[model][key].append(syn[2][key])
            s_dict[model]['pre'].append(syn[0])
            s_dict[model]['post'].append(syn[1])
        for val in s_dict.itervalues():
            val.pop('model')
        if not s_dict:
            s_dict = {}
        return n_dict, s_dict

    @staticmethod
    def lpu_parser(filename):
        """
        GEXF LPU specification parser.

        Extract LPU specification data from a GEXF file and store it in
        Python data structures. All nodes in the GEXF file are assumed to
        correspond to neuron model instances while all edges are assumed to
        correspond to synapse model instances.

        Parameters
        ----------
        filename : str
            GEXF filename.

        Returns
        -------
        n_dict : dict of dict of list
            Each key of `n_dict` is the name of a neuron model; the values
            are dicts that map each attribute name to a list that contains the
            attribute values for each neuron class.
        s_dict : dict of dict of list
            Each key of `s_dict` is the name of a synapse model; the values are
            dicts that map each attribute name to a list that contains the
            attribute values for each each neuron.        
        """

        graph = nx.read_gexf(filename)
        return LPU.graph_to_dicts(graph)

    @classmethod
    def extract_in_gpot(cls, n_dict):
        """
        Return selectors of non-spiking input ports.
        """

        if PORT_IN_GPOT in n_dict:
            return ','.join(filter(None, n_dict[PORT_IN_GPOT]['selector']))
        else:
            return ''

    @classmethod
    def extract_in_spk(cls, n_dict):
        """
        Return selectors of spiking input ports.
        """

        if PORT_IN_SPK in n_dict:
            return ','.join(filter(None, n_dict[PORT_IN_SPK]['selector']))
        else:
            return ''

    @classmethod
    def extract_out_gpot(cls, n_dict):
        """
        Return selectors of non-spiking output neurons.
        """

        return ','.join(filter(None,
                               [sel for _, n in n_dict.items() for sel, pub, spk in \
                                zip(n['selector'], n['public'], n['spiking']) \
                                if pub and not spk ]))

    @classmethod
    def extract_out_spk(cls, n_dict):
        """
        Return selectors of spiking output neurons.
        """

        return ','.join(filter(None,
                               [sel for _, n in n_dict.items() for sel, pub, spk in \
                                zip(n['selector'], n['public'], n['spiking']) \
                                if pub and spk ]))

    @classmethod
    def extract_in(cls, n_dict):
        """
        Return selectors of all input ports.
        """

        return ','.join(filter(None,
                               [cls.extract_in_spk(n_dict), cls.extract_in_gpot(n_dict)]))

    @classmethod
    def extract_out(cls, n_dict):
        """
        Return selectors of all output neurons.
        """

        return ','.join(filter(None,
                               [cls.extract_out_spk(n_dict), cls.extract_out_gpot(n_dict)]))

    @classmethod
    def extract_all(cls, n_dict):
        """
        Return selectors for all input ports and output neurons.
        """

        return ','.join(filter(None,
                               [cls.extract_in(n_dict), cls.extract_out(n_dict)]))

    def __init__(self, dt, n_dict, s_dict, input_file=None, output_file=None,
                 device=0, ctrl_tag=CTRL_TAG, gpot_tag=GPOT_TAG,
                 spike_tag=SPIKE_TAG, rank_to_id=None, routing_table=None,
                 id=None, debug=False, columns=['io', 'type', 'interface'],
                 cuda_verbose=False, time_sync=False):

        LoggerMixin.__init__(self, 'mod {}'.format(id))
        self.log_info('Test')

        assert('io' in columns)
        assert('type' in columns)
        assert('interface' in columns)
        self.LPU_id = id
        self.dt = dt
        self.debug = debug
        self.device = device
        if cuda_verbose:
            self.compile_options = ['--ptxas-options=-v']
        else:
            self.compile_options = []

        # Handle file I/O:
        self.output_file = output_file
        self.output = True if output_file else False
        self.input_file = input_file
        self.input_eof = False if input_file else True

        # Load neurons and synapse data:
        self._load_neurons()
        self._load_synapses()

        # Set default one time import:
        self._one_time_import = 10

        # Save neuron data in the form
        # [('Model0', {'attrib0': [..], 'attrib1': [..]}), ('Model1', ...)]
        self.n_list = n_dict.items()

        # List of booleans indicating whether first neuron of each model is a
        # spiking model:
        n_model_is_spk = [ n['spiking'][0] for _, n in self.n_list ]

        # Number of neurons of each model:
        n_model_num = [ len(n['id']) for _, n in self.n_list ]

        # Concatenate lists of integers corresponding to neuron positions in LPU
        # graph for all of the models into a single list:
        n_id = np.array(sum( [ n['id'] for _, n in self.n_list ], []),
                        dtype=np.int32)

        # Concatenate lists of common attributes in model dictionaries into
        # single lists:
        n_is_spk = np.array(sum( [ n['spiking'] for _, n in self.n_list ], []))
        n_is_pub = np.array(sum( [ n['public'] for _, n in self.n_list ], []))
        n_has_in = np.array(sum( [ n['extern'] for _, n in self.n_list ], []))

        # Get selectors and positions of input ports:
        try:
            sel_in_gpot = self.extract_in_gpot(n_dict)
            in_ports_ids_gpot = np.array(n_dict[PORT_IN_GPOT]['id'])
            self.ports_in_gpot_mem_ind = zip(*self.n_list)[0].index(PORT_IN_GPOT)
        except KeyError:
            sel_in_gpot = ''
            in_ports_ids_gpot = np.array([], dtype=np.int32)
            self.ports_in_gpot_mem_ind = None

        try:
            sel_in_spk = self.extract_in_spk(n_dict)
            in_ports_ids_spk = np.array(n_dict[PORT_IN_SPK]['id'],
                                        dtype=np.int32)
            self.ports_in_spk_mem_ind = zip(*self.n_list)[0].index(PORT_IN_SPK)
        except KeyError:
            sel_in_spk = ''
            in_ports_ids_spk = np.array([], dtype=np.int32)
            self.ports_in_spk_mem_ind = None

        sel_in = ','.join(filter(None, [sel_in_gpot, sel_in_spk]))

        # Get selectors and positions of output neurons:
        sel_out_gpot = self.extract_out_gpot(n_dict)
        sel_out_spk = self.extract_out_spk(n_dict)
        self.out_ports_ids_gpot = np.array([id for _, n in self.n_list for id, pub, spk in
                                            zip(n['id'], n['public'], n['spiking'])
                                            if pub and not spk], dtype=np.int32)
        self.out_ports_ids_spk = np.array([id for _, n in self.n_list for id, pub, spk in
                                           zip(n['id'], n['public'], n['spiking'])
                                           if pub and spk], dtype=np.int32)

        sel_out = ','.join(filter(None, [sel_out_gpot, sel_out_spk]))
        sel_gpot = ','.join(filter(None, [sel_in_gpot, sel_out_gpot]))
        sel_spk = ','.join(filter(None, [sel_in_spk, sel_out_spk]))
        sel = ','.join(filter(None, [sel_gpot, sel_spk]))

        self.sel_in_spk = sel_in_spk
        self.sel_out_spk = sel_out_spk
        self.sel_in_gpot = sel_in_gpot
        self.sel_out_gpot = sel_out_gpot

        # The following code creates a mapping for each neuron from its "id" to
        # its position on the gpu array. The gpu array is arranged as follows,
        #
        #    | gpot_neuron | spike_neuron |
        #
        # For example, suppose the id's of the gpot neurons and of the spike
        # neurons are 1,4,5 and 2,0,3, respectively. We allocate gpu memory
        # for each neuron as follows,
        #
        #    | 1 4 5 | 2 0 3 |
        #
        # To get the position of each neuron, we simply use numpy.argsort:
        #
        # >>> x = [1,4,5,2,0,3]
        # >>> y = numpy.argsort( x )
        # >>> y
        # [4,0,3,5,1,2]
        #
        # The i-th value of the returned array is the positon to find the
        # i-th smallest element in the original array, which is exactly i.
        # In other words, we have the relations: x[i]=j and y[j]=i.

        num_gpot_neurons = np.where( n_model_is_spk, 0, n_model_num)
        num_spike_neurons = np.where( n_model_is_spk, n_model_num, 0)

        # Total numbers of gpot and spiking neurons:
        self.total_num_gpot_neurons = sum( num_gpot_neurons )
        self.total_num_spike_neurons = sum( num_spike_neurons )

        gpot_idx = n_id[ ~n_is_spk ]
        spike_idx = n_id[ n_is_spk ]
        self.order = np.argsort(
            np.concatenate((gpot_idx, spike_idx))).astype(np.int32)
        self.gpot_order = np.argsort(gpot_idx).astype(np.int32)
        self.spike_order = np.argsort(spike_idx).astype(np.int32)
        self.spike_shift = self.total_num_gpot_neurons
        in_id = n_id[n_has_in]
        in_id.sort()
        pub_spk_id = n_id[ n_is_pub & n_is_spk ]
        pub_spk_id.sort()
        pub_gpot_id = n_id[ n_is_pub & ~n_is_spk ]
        pub_gpot_id.sort()
        self.input_neuron_list = self.order[in_id]
        public_spike_list = self.order[pub_spk_id]
        public_gpot_list = self.order[pub_gpot_id]
        self.num_public_gpot = len( public_gpot_list )
        self.num_public_spike = len( public_spike_list )
        self.num_input = len( self.input_neuron_list )
        in_ports_ids_gpot = self.order[in_ports_ids_gpot]
        in_ports_ids_spk = self.order[in_ports_ids_spk]
        self.out_ports_ids_gpot = self.order[self.out_ports_ids_gpot]
        self.out_ports_ids_spk = self.order[self.out_ports_ids_spk]

        gpot_delay_steps = 0
        spike_delay_steps = 0

        cond_pre = []
        cond_post = []
        I_pre = []
        I_post = []
        reverse = []

        count = 0

        self.s_dict = s_dict
        self.s_list = self.s_dict.items()
        self.nid_max = np.max(n_id) + 1
        num_synapses = [ len(s['id']) for _, s in self.s_list ]
        for (_, s) in self.s_list:
            shift = self.spike_shift if s['class'][0] <= 1 else 0
            s['pre'] = [ self.order[int(nid)] - shift for nid in s['pre'] ]
            # why don't why need shift for post neuron?
            # For synapses whose post-synaptic site is another synapse, we set
            # its post-id to be max_neuron_id + synapse_id. By doing so, we
            # won't confuse synapse ID's with neurons ID's.
            s_neu_post = [self.order[int(nid)] for nid in s['post'] if 'synapse' not in nid]
            s_syn_post = [int(nid[8:])+self.nid_max for nid in s['post'] if 'synapse' in nid]
            s['post'] = s_neu_post + s_syn_post

            order = np.argsort(s['post']).astype(np.int32)
            for k, v in s.items():
                s[k] = np.asarray(v)[order]

            # NOTE: a computational model of synapse could be either
            # conductance based or non-conducatance based under the same set of
            # ODEs. If the EPSC comes directly from one of the state variables,
            # the model is non-conductacne. Otherwise, if the calculation of
            # EPSC involves reverse potential, the model is recognized as
            # conductance based.

            idx = np.where(s['conductance'])[0]
            if len(idx) > 0:
                 cond_post.extend(s['post'][idx])
                 reverse.extend(s['reverse'][idx])
                 cond_pre.extend(range(count, count+len(idx)))
                 count += len(idx)
                 if 'delay' in s:
                     max_del = np.max( s['delay'][idx] )
                     gpot_delay_steps = max_del if max_del > gpot_delay_steps \
                                            else gpot_delay_steps

            idx = np.where(~s['conductance'])[0]
            if len(idx) > 0:
                 I_post.extend(s['post'][idx])
                 I_pre.extend(range(count, count+len(s['post'][idx])))
                 count += len(s['post'])
                 if 'delay' in s:
                     max_del = np.max( s['delay'][idx] )
                     spike_delay_steps = max_del if max_del > spike_delay_steps \
                                         else spike_delay_steps

        self.total_synapses = int(np.sum(num_synapses))
        I_post.extend(self.input_neuron_list)
        I_pre.extend(range(self.total_synapses, self.total_synapses + \
                          len(self.input_neuron_list)))

        cond_post = np.asarray(cond_post, dtype=np.int32)
        cond_pre = np.asarray(cond_pre, dtype = np.int32)
        reverse = np.asarray(reverse, dtype=np.double)

        order1 = np.argsort(cond_post, kind='mergesort')
        cond_post = cond_post[order1]
        cond_pre = cond_pre[order1]
        reverse = reverse[order1]


        I_post = np.asarray(I_post, dtype=np.int32)
        I_pre = np.asarray(I_pre, dtype=np.int32)

        order1 = np.argsort(I_post, kind='mergesort')
        I_post = I_post[order1]
        I_pre = I_pre[order1]

        self.idx_start_gpot = np.concatenate(
            (np.asarray([0,], dtype=np.int32),
             np.cumsum(num_gpot_neurons, dtype=np.int32)))
        self.idx_start_spike = np.concatenate(
            (np.asarray([0,], dtype=np.int32),
             np.cumsum(num_spike_neurons, dtype=np.int32)))
        self.idx_start_synapse = np.concatenate(
            (np.asarray([0,], dtype=np.int32),
             np.cumsum(num_synapses, dtype=np.int32)))


        for i, (t, n) in enumerate(self.n_list):
            if n['spiking'][0]:
                idx = np.where(
                    (cond_post >= self.idx_start_spike[i] + self.spike_shift)&
                    (cond_post < self.idx_start_spike[i+1] + self.spike_shift) )
                n['cond_post'] = cond_post[idx] - self.idx_start_spike[i] - self.spike_shift
                n['cond_pre'] = cond_pre[idx]
                n['reverse'] = reverse[idx]
                idx = np.where(
                    (I_post >= self.idx_start_spike[i] + self.spike_shift)&
                    (I_post < self.idx_start_spike[i+1] + self.spike_shift) )
                n['I_post'] = I_post[idx] - self.idx_start_spike[i] - self.spike_shift
                n['I_pre'] = I_pre[idx]
            else:
                idx = np.where( (cond_post >= self.idx_start_gpot[i])&
                                (cond_post < self.idx_start_gpot[i+1]) )
                n['cond_post'] = cond_post[idx] - self.idx_start_gpot[i]
                n['cond_pre'] = cond_pre[idx]
                n['reverse'] = reverse[idx]
                idx =  np.where( (I_post >= self.idx_start_gpot[i])&
                                 (I_post < self.idx_start_gpot[i+1]) )
                n['I_post'] = I_post[idx] - self.idx_start_gpot[i]
                n['I_pre'] = I_pre[idx]

            n['num_dendrites_cond'] = Counter(n['cond_post'])
            n['num_dendrites_I'] = Counter(n['I_post'])

        s_id = np.concatenate([s['id'] for _, s in self.s_list]).astype(np.int32)
        s_order = np.arange(self.total_synapses)[s_id]
        idx = np.where(cond_post >= self.nid_max)[0]
        cond_post_syn = s_order[cond_post[idx] - self.nid_max]
        cond_post_syn_offset = idx[0] if len(idx) > 0 else 0
        idx = np.where(I_post >= self.nid_max)[0]
        I_post_syn = s_order[I_post[idx] - self.nid_max]
        I_post_syn_offset = idx[0] if len(idx) > 0 else 0
        for i, (t, s) in enumerate(self.s_list):
            idx = np.where(
                (cond_post_syn >= self.idx_start_synapse[i]) &
                (cond_post_syn < self.idx_start_synapse[i+1]))[0]
            s['cond_post'] = cond_post[idx+cond_post_syn_offset] - self.nid_max
            s['cond_pre'] = cond_pre[idx+cond_post_syn_offset]
            s['reverse'] = reverse[idx+cond_post_syn_offset]
            # NOTE: after this point, s['reverse'] is no longer the reverse
            # potential associated with the current synapse class, but the
            # reverse potential of other synapses projecting to the current one.
            # Its purpose is exactly the same as n['reverse'].
            # Not sure if this is good though, since it obvious creates some
            # degree of confusion.
            idx = np.where(
                (I_post_syn >= self.idx_start_synapse[i]) &
                (I_post_syn < self.idx_start_synapse[i+1]))[0]
            s['I_post'] = I_post[idx+I_post_syn_offset] - self.nid_max
            s['I_pre'] = I_pre[idx+I_post_syn_offset]

            s['num_dendrites_cond'] = Counter(s['cond_post'])
            s['num_dendrites_I'] = Counter(s['I_post'])

        self.gpot_delay_steps = int(round(gpot_delay_steps*1e-3/self.dt)) + 1
        self.spike_delay_steps = int(round(spike_delay_steps*1e-3/self.dt)) + 1

        data_gpot = np.zeros(self.num_public_gpot + len(in_ports_ids_gpot),
                             np.double)
        data_spike = np.zeros(self.num_public_spike + len(in_ports_ids_spk),
                              np.int32)
        super(LPU, self).__init__(sel=sel, sel_in=sel_in, sel_out=sel_out,
                                  sel_gpot=sel_gpot, sel_spike=sel_spk,
                                  data_gpot=data_gpot, data_spike=data_spike,
                                  columns=columns, ctrl_tag=ctrl_tag, gpot_tag=gpot_tag,
                                  spike_tag=spike_tag, id=self.LPU_id,
                                  rank_to_id=rank_to_id, routing_table=routing_table,
                                  device=device, debug=debug, time_sync=time_sync)

        self.sel_in_gpot_ids = np.array(self.pm['gpot'].ports_to_inds(self.sel_in_gpot),
                                        dtype=np.int32)
        self.sel_out_gpot_ids = np.array(self.pm['gpot'].ports_to_inds(self.sel_out_gpot),
                                        dtype=np.int32)
        self.sel_in_spk_ids = np.array(self.pm['spike'].ports_to_inds(self.sel_in_spk),
                                        dtype=np.int32)
        self.sel_out_spk_ids = np.array(self.pm['spike'].ports_to_inds(self.sel_out_spk),
                                        dtype=np.int32)

    def pre_run(self):
        super(LPU, self).pre_run()
        self._initialize_gpu_ds()
        self._init_objects()
        self.first_step = True

    def post_run(self):
        super(LPU, self).post_run()
        if self.output:
            if self.total_num_gpot_neurons > 0:
                self.output_gpot_file.close()
            if self.total_num_spike_neurons > 0:
                self.output_spike_file.close()
        if self.debug:
            # for file in self.in_gpot_files.itervalues():
            #     file.close()
            if self.my_num_gpot_neurons > 0:
                self.gpot_buffer_file.close()
            if self.total_synapses + len(self.input_neuron_list) > 0:
                self.synapse_state_file.close()

        for neuron in self.neurons:
            neuron.post_run()
            if self.debug and not neuron.update_I_override:
                neuron._BaseNeuron__post_run()

        for synapse in self.synapses:
            synapse.post_run()

    def run_step(self):
        super(LPU, self).run_step()

        self._read_LPU_input()

        if self.input_file is not None:
            self._read_external_input()

        if not self.first_step:
            for i,neuron in enumerate(self.neurons):
                neuron.update_I(self.synapse_state.gpudata)
                neuron.eval()

            self._update_buffer()

            for synapse in self.synapses:
                if hasattr(synapse, 'update_I'):
                    synapse.update_I(self.synapse_state.gpudata)
                synapse.update_state(self.buffer)

            self.buffer.step()
        else:
            self.first_step = False

        if self.debug:
            if self.my_num_gpot_neurons > 0:
                self.gpot_buffer_file.root.array.append(
                    self.buffer.gpot_buffer.get()
                        .reshape(1, self.gpot_delay_steps, -1))
            
            if self.total_synapses + len(self.input_neuron_list) > 0:
                self.synapse_state_file.root.array.append(
                    self.synapse_state.get().reshape(1, -1))

        self._extract_output()

        # Save output data to disk:
        if self.output:
            self._write_output()

    def _init_objects(self):
        self.neurons = [ self._instantiate_neuron(i, t, n)
                         for i, (t, n) in enumerate(self.n_list)
                         if t!=PORT_IN_GPOT and t!=PORT_IN_SPK]
        self.synapses = [ self._instantiate_synapse(i, t, n)
                         for i, (t, n) in enumerate(self.s_list)
                         if t!='pass']
        self.buffer = CircularArray(self.total_num_gpot_neurons,
                                    self.gpot_delay_steps, self.V,
                                    self.total_num_spike_neurons,
                                    self.spike_delay_steps)
        if self.input_file:
            self.input_h5file = tables.openFile(self.input_file)

            self.file_pointer = 0
            self.I_ext = parray.to_gpu(self.input_h5file.root.array.read(
                                       self.file_pointer,
                                       self.file_pointer +
                                       self._one_time_import))
            self.file_pointer += self._one_time_import
            self.frame_count = 0
            self.frames_in_buffer = self._one_time_import

        if self.output:
            output_file = self.output_file.rsplit('.', 1)
            filename = output_file[0]
            if len(output_file) > 1:
                ext = output_file[1]
            else:
                ext = 'h5'

            if self.total_num_gpot_neurons > 0:
                self.output_gpot_file = tables.openFile(filename +
                                                        '_gpot.' + ext, 'w')
                self.output_gpot_file.createEArray(
                    "/", "array",
                    tables.Float64Atom(),
                    (0, self.total_num_gpot_neurons))
            if self.total_num_spike_neurons > 0:
                self.output_spike_file = tables.openFile(filename +
                                                         '_spike.' + ext, 'w')
                self.output_spike_file.createEArray(
                    "/", "array",
                    tables.Float64Atom(),
                    (0, self.total_num_spike_neurons))

        if self.debug:
            '''
            self.in_gpot_files = {}
            for (key, i) in self.other_lpu_map.iteritems():
                num = self.num_input_gpot_neurons[i]
                if num>0:
                    self.in_gpot_files[key] = tables.openFile(filename + \
                                                    key + '_in_gpot.' + ext , 'w')
                    self.in_gpot_files[key].createEArray("/", "array", \
                                                        tables.Float64Atom(), (0, num))

            '''
<<<<<<< HEAD
            self.gpot_buffer_file = tables.openFile(self.id + '_buffer.h5','w')
            self.gpot_buffer_file.createEArray(
                "/", "array",
                tables.Float64Atom(),
                (0, self.gpot_delay_steps, self.total_num_gpot_neurons))

            self.synapse_state_file = tables.openFile(self.id + '_synapses.h5',
                                                      'w')
            self.synapse_state_file.createEArray(
                "/", "array",
                tables.Float64Atom(),
                (0, self.total_synapses + len(self.input_neuron_list)))
=======
            if self.my_num_gpot_neurons > 0:
                self.gpot_buffer_file = tables.openFile(self.id + '_buffer.h5','w')
                self.gpot_buffer_file.createEArray(
                    "/", "array",
                    tables.Float64Atom(), 
                    (0, self.gpot_delay_steps, self.my_num_gpot_neurons))

            if self.total_synapses + len(self.input_neuron_list) > 0:
                self.synapse_state_file = tables.openFile(self.id + '_synapses.h5',
                                                          'w')
                self.synapse_state_file.createEArray(
                    "/", "array",
                    tables.Float64Atom(), 
                    (0, self.total_synapses + len(self.input_neuron_list)))
>>>>>>> e2718e37

    def _initialize_gpu_ds(self):
        """
        Setup GPU arrays.
        """

        self.synapse_state = garray.zeros(
            int(self.total_synapses) + len(self.input_neuron_list),
            np.float64)

        if self.total_num_gpot_neurons > 0:
            self.V = garray.zeros(int(self.total_num_gpot_neurons), np.float64)
        else:
            self.V = None

        if self.total_num_spike_neurons > 0:
            self.spike_state = garray.zeros(int(self.total_num_spike_neurons),
                                            np.int32)

        self.block_extract = (256, 1, 1)
        if len(self.out_ports_ids_gpot) > 0:
            self.out_ports_ids_gpot_g = garray.to_gpu(self.out_ports_ids_gpot)
            self.sel_out_gpot_ids_g = garray.to_gpu(self.sel_out_gpot_ids)

            self._extract_gpot = self._extract_projection_gpot_func()

        if len(self.out_ports_ids_spk) > 0:
            self.out_ports_ids_spk_g = garray.to_gpu(
                (self.out_ports_ids_spk - self.spike_shift).astype(np.int32))
            self.sel_out_spk_ids_g = garray.to_gpu(self.sel_out_spk_ids)

            self._extract_spike = self._extract_projection_spike_func()

        if self.ports_in_gpot_mem_ind is not None:
            inds = self.sel_in_gpot_ids
            self.inds_gpot = garray.to_gpu(inds)

        if self.ports_in_spk_mem_ind is not None:
            inds = self.sel_in_spk_ids
            self.inds_spike = garray.to_gpu(inds)

    def _read_LPU_input(self):
        """
        Put inputs from other LPUs to buffer.
        """

        if self.ports_in_gpot_mem_ind is not None:
            self.set_inds(self.pm['gpot'].data, self.V, self.inds_gpot, 
                          self.idx_start_gpot[self.ports_in_gpot_mem_ind])
        if self.ports_in_spk_mem_ind is not None:
            self.set_inds(self.pm['spike'].data, self.spike_state,
                          self.inds_spike,
                          self.idx_start_spike[self.ports_in_spk_mem_ind])

    def set_inds(self, src, dest, inds, dest_shift=0):
        assert isinstance(dest_shift, numbers.Integral)
        try:
            func = self.set_inds.cache[(inds.dtype, dest_shift)]
        except KeyError:
            inds_ctype = dtype_to_ctype(inds.dtype)
            data_ctype = dtype_to_ctype(src.dtype)
            v = "{data_ctype} *dest, {inds_ctype} *inds, {data_ctype} *src"\
                .format(data_ctype=data_ctype,
                        inds_ctype=inds_ctype)
            func = elementwise.ElementwiseKernel(v, 
                                                 "dest[i+%i] = src[inds[i]]" % dest_shift)
            self.set_inds.cache[(inds.dtype, dest_shift)] = func
        func(dest, inds, src, range=slice(0, len(inds), 1) )

    set_inds.cache = {}

    def _extract_output(self, st=None):
        if len(self.out_ports_ids_gpot) > 0:
            self._extract_gpot.prepared_async_call(
                self.grid_extract_gpot,
                self.block_extract, st, self.V.gpudata,
                self.pm['gpot'].data.gpudata,
                self.out_ports_ids_gpot_g.gpudata,
                self.sel_out_gpot_ids_g.gpudata,
                self.num_public_gpot)

        if len(self.out_ports_ids_spk) > 0:
            self._extract_spike.prepared_async_call(
                self.grid_extract_spike,
                self.block_extract, st, self.spike_state.gpudata,
                self.pm['spike'].data.gpudata,
                self.out_ports_ids_spk_g.gpudata,
                self.sel_out_spk_ids_g.gpudata,
                len(self.out_ports_ids_spk))

    def _write_output(self):
        """
        Save neuron states or spikes to output file.
        The order is the same as the order of the assigned ids in gexf
        """

        if self.total_num_gpot_neurons > 0:
            self.output_gpot_file.root.array.append(
                self.V.get()[self.gpot_order].reshape((1, -1)))
        if self.total_num_spike_neurons > 0:
            self.output_spike_file.root.array.append(
                self.spike_state.get()[self.spike_order].reshape((1, -1)))

    def _read_external_input(self):
        # if eof not reached or there are frames in buffer not read
        # copy the input from buffer to synapse state array
        if not self.input_eof or self.frame_count < self.frames_in_buffer:
            cuda.memcpy_dtod(
                int(int(self.synapse_state.gpudata) +
                self.total_synapses*self.synapse_state.dtype.itemsize),
                int(int(self.I_ext.gpudata) +
                self.frame_count*self.I_ext.ld*self.I_ext.dtype.itemsize),
                self.num_input*self.synapse_state.dtype.itemsize)
            self.frame_count += 1
        else:
            self.log_info('Input end of file reached. '
                          'Subsequent behaviour is undefined.')
        # if all buffer frames were read, read from file
        if self.frame_count >= self._one_time_import and not self.input_eof:
            input_ld = self.input_h5file.root.array.shape[0]
            if input_ld - self.file_pointer < self._one_time_import:
                h_ext = self.input_h5file.root.array.read(self.file_pointer,
                                                          input_ld)
            else:
                h_ext = self.input_h5file.root.array.read(
                    self.file_pointer,
                    self.file_pointer + self._one_time_import)
            if h_ext.shape[0] == self.I_ext.shape[0]:
                self.I_ext.set(h_ext)
                self.file_pointer += self._one_time_import
                self.frame_count = 0
            else:
                pad_shape = list(h_ext.shape)
                self.frames_in_buffer = h_ext.shape[0]
                pad_shape[0] = self._one_time_import - h_ext.shape[0]
                h_ext = np.concatenate((h_ext, np.zeros(pad_shape)), axis=0)
                self.I_ext.set(h_ext)
                self.file_pointer = input_ld

            if self.file_pointer == self.input_h5file.root.array.shape[0]:
                self.input_eof = True

    #TODO
    def _update_buffer(self):
        if self.total_num_gpot_neurons>0:
            cuda.memcpy_dtod(int(self.buffer.gpot_buffer.gpudata) +
                self.buffer.gpot_current*self.buffer.gpot_buffer.ld*
                self.buffer.gpot_buffer.dtype.itemsize,
                self.V.gpudata, self.V.nbytes)
        if self.total_num_spike_neurons>0:
            cuda.memcpy_dtod(int(self.buffer.spike_buffer.gpudata) +
                self.buffer.spike_current*self.buffer.spike_buffer.ld*
                self.buffer.spike_buffer.dtype.itemsize,
                self.spike_state.gpudata,
                int(self.spike_state.dtype.itemsize*self.total_num_spike_neurons))

    #TODO
    def _extract_projection_gpot_func(self):
        self.grid_extract_gpot = (min(6 * cuda.Context.get_device().MULTIPROCESSOR_COUNT,
                                      (self.num_public_gpot-1) / 256 + 1), 
                                  1)
        return self._extract_projection_func(self.V)

    #TODO
    def _extract_projection_spike_func(self):
       self.grid_extract_spike = (min(6 * cuda.Context.get_device().MULTIPROCESSOR_COUNT,
                                      (self.num_public_spike-1) / 256 + 1),
                                  1)
       return self._extract_projection_func(self.spike_state)

    def _extract_projection_func(self, state_var):
        template = """
        __global__ void extract_projection(%(type)s* all_V,
                                           %(type)s* projection_V,
                                           int* all_index,
                                           int* projection_index, int N)
        {
              int tid = threadIdx.x + blockIdx.x * blockDim.x;
              int total_threads = blockDim.x * gridDim.x;

              int a_ind, p_ind;
              for(int i = tid; i < N; i += total_threads)
              {
                   a_ind = all_index[i];
                   p_ind = projection_index[i];

                   projection_V[p_ind] = all_V[a_ind];
              }
        }
        """
        mod = SourceModule(
            template % {"type": dtype_to_ctype(state_var.dtype)},
            options=self.compile_options)
        func = mod.get_function("extract_projection")
        func.prepare([np.intp, np.intp, np.intp, np.intp, np.int32])

        return func

    #TODO
    def _instantiate_neuron(self, i, t, n):
        try:
            ind = self._neuron_names.index(t)
        except:
            try:
                ind = int(t)
            except:
                self.log_info("Error instantiating neurons of model '%s'" % t)
                return None

        if n['spiking'][0]:
            neuron = self._neuron_classes[ind](
                n, int(int(self.spike_state.gpudata) +
                self.spike_state.dtype.itemsize*self.idx_start_spike[i]),
                self.dt, debug=self.debug, LPU_id=self.id)
        else:
            neuron = self._neuron_classes[ind](
                n, int(self.V.gpudata) +
                self.V.dtype.itemsize*self.idx_start_gpot[i],
                self.dt, debug=self.debug)

        if not neuron.update_I_override:
            baseneuron.BaseNeuron.__init__(
                neuron, n,
                int(int(self.V.gpudata) +
                self.V.dtype.itemsize*self.idx_start_gpot[i]),
                self.dt, debug=self.debug, LPU_id=self.id)

        return neuron

    #TODO
    def _instantiate_synapse(self, i, t, s):
        try:
            ind = self._synapse_names.index(t)
        except:
            try:
                ind = int(t)
            except:
                self.log_info("Error instantiating synapses of model '%s'" % t)
                return None

        return self._synapse_classes[ind](
            s, int(int(self.synapse_state.gpudata) +
            self.synapse_state.dtype.itemsize*self.idx_start_synapse[i]),
            self.dt, debug=self.debug)


    #TODO
    def _load_neurons(self):
        self._neuron_classes = baseneuron.BaseNeuron.__subclasses__()
        self._neuron_names = [cls.__name__ for cls in self._neuron_classes]

    #TODO
    def _load_synapses(self):
        self._synapse_classes = basesynapse.BaseSynapse.__subclasses__()
        self._synapse_names = [cls.__name__ for cls in self._synapse_classes]

    @property
    def one_time_import(self):
        return self._one_time_import

    @one_time_import.setter
    def one_time_import(self, value):
        self._one_time_import = value

def neuron_cmp(x, y):
    if int(x[0]) < int(y[0]):
        return -1
    elif int(x[0]) > int(y[0]):
        return 1
    else:
        return 0

def synapse_cmp(x, y):
    """
    post-synaptic cite might be another synapse, with convention 'synapse-id'.
    """
    pre_x = 'synapse' in x[1]
    pre_y = 'synapse' in y[1]
    int_x = int(x[1]) if not pre_x else int(x[1][8:])
    int_y = int(y[1]) if not pre_y else int(y[1][8:])
    if pre_x and not pre_y:
        return 1
    elif not pre_x and pre_y:
        return -1
    else:
        if int_x < int_y:
            return -1
        elif int_x > int_y:
            return 1
        else:
            return 0

class CircularArray:
    """
    This class implements a circular buffer to support synapses with delays.
    Please refer the documentation of the template synapse class on information
    on how to access data correctly from this buffer
    """

    def __init__(self, num_gpot_neurons,  gpot_delay_steps,
                 rest, num_spike_neurons, spike_delay_steps):

        self.num_gpot_neurons = num_gpot_neurons
        if num_gpot_neurons > 0:
            self.dtype = np.double
            self.gpot_delay_steps = gpot_delay_steps
            self.gpot_buffer = parray.empty(
                (gpot_delay_steps, num_gpot_neurons), np.double)

            self.gpot_current = 0

            for i in range(gpot_delay_steps):
                cuda.memcpy_dtod(
                    int(self.gpot_buffer.gpudata) +
                    self.gpot_buffer.ld * i * self.gpot_buffer.dtype.itemsize,
                    rest.gpudata, rest.nbytes)

        self.num_spike_neurons = num_spike_neurons
        if num_spike_neurons > 0:
            self.spike_delay_steps = spike_delay_steps
            self.spike_buffer = parray.zeros(
                (spike_delay_steps, num_spike_neurons), np.int32)
            self.spike_current = 0

    def step(self):
        if self.num_gpot_neurons > 0:
            self.gpot_current += 1
            if self.gpot_current >= self.gpot_delay_steps:
                self.gpot_current = 0

        if self.num_spike_neurons > 0:
            self.spike_current += 1
            if self.spike_current >= self.spike_delay_steps:
                self.spike_current = 0<|MERGE_RESOLUTION|>--- conflicted
+++ resolved
@@ -746,20 +746,6 @@
                                                         tables.Float64Atom(), (0, num))
 
             '''
-<<<<<<< HEAD
-            self.gpot_buffer_file = tables.openFile(self.id + '_buffer.h5','w')
-            self.gpot_buffer_file.createEArray(
-                "/", "array",
-                tables.Float64Atom(),
-                (0, self.gpot_delay_steps, self.total_num_gpot_neurons))
-
-            self.synapse_state_file = tables.openFile(self.id + '_synapses.h5',
-                                                      'w')
-            self.synapse_state_file.createEArray(
-                "/", "array",
-                tables.Float64Atom(),
-                (0, self.total_synapses + len(self.input_neuron_list)))
-=======
             if self.my_num_gpot_neurons > 0:
                 self.gpot_buffer_file = tables.openFile(self.id + '_buffer.h5','w')
                 self.gpot_buffer_file.createEArray(
@@ -774,7 +760,6 @@
                     "/", "array",
                     tables.Float64Atom(), 
                     (0, self.total_synapses + len(self.input_neuron_list)))
->>>>>>> e2718e37
 
     def _initialize_gpu_ds(self):
         """

--- conflicted
+++ resolved
@@ -57,7 +57,7 @@
     max_dt = None
     accesses = []
     updates = []
-<<<<<<< HEAD
+
     params = OrderedDict()
     states = OrderedDict()
 
@@ -141,24 +141,14 @@
             else:
                 assert(v in cls.states)
                 self.states[k].fill(self.floattype(cls.states[v]))
-=======
-
-    @abstractmethod
-    def __init__(self, params_dict, access_buffers, dt, debug=False,
-                 LPU_id=None, cuda_verbose=False):
-        pass
->>>>>>> 9f5be070
 
     @abstractmethod
     def run_step(self, update_pointers):
         pass
 
     def pre_run(self, update_pointers):
-<<<<<<< HEAD
         self.initialize_states()
-=======
-        pass
->>>>>>> 9f5be070
+
 
     def post_run(self):
         '''
@@ -166,14 +156,10 @@
         '''
         pass
 
-<<<<<<< HEAD
     @abstractmethod
     def get_update_func(self):
         pass
 
-
-=======
->>>>>>> 9f5be070
     def sum_in_variable(self, var, garr, st=None):
         try:
             a = self.sum_kernel
